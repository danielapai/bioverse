--- conflicted
+++ resolved
@@ -58,8 +58,7 @@
 
 def read_stars_Gaia(d, filename='gcns_catalog.dat', d_max=120., M_st_min=0.075, M_st_max=2.0, R_st_min=0.095,
                     R_st_max=2.15, T_min=0., T_max=10., inc_binary=0, SpT=None, seed=42, M_G_max=None,
-<<<<<<< HEAD
-                    lum_evo=True, fill_missing=True, ecliptic_coords=True, schema=sch_gcns,xyz=True):  # , mult=0):
+                    lum_evo=False, fill_missing=True, ecliptic_coords=True, schema=sch_gcns,xyz=True):  # , mult=0):
     """ Reads a list of stellar properties from the Gaia nearby stars catalog.
 
     Parameters
@@ -267,10 +266,7 @@
 #remove once new function is working
 def read_stars_Gaia_old(d, filename='gcns_catalog.dat', d_max=120., M_st_min=0.075, M_st_max=2.0, R_st_min=0.095,
                     R_st_max=2.15, T_min=0., T_max=10., inc_binary=0, SpT=None, seed=42, M_G_max=None,
-                    lum_evo=True):  # , mult=0):
-=======
                     lum_evo=False):  # , mult=0):
->>>>>>> c9d09a0a
     """ Reads a list of stellar properties from the Gaia nearby stars catalog.
 
     Parameters
