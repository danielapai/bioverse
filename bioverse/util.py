--- conflicted
+++ resolved
@@ -730,8 +730,7 @@
         d1 = d2
         i += 1
     return N, d0
-<<<<<<< HEAD
-
+  
 def lambertian_phase(alpha):
     '''
     Lambertian Phase Function for use in planet contrast calculations
@@ -748,6 +747,4 @@
 
     '''
     phasefunction= (np.sin(alpha)+(np.pi-alpha)*np.cos(alpha))/np.pi
-    return phasefunction
-=======
->>>>>>> ed8d2ab7
+    return phasefunction